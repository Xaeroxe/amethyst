[package]
name = "amethyst_core"
version = "0.5.0"
authors = ["Simon Rönnberg <seamonr@gmail.com>"]
edition = "2018"
description = "Amethyst core"

documentation = "https://www.amethyst.rs/doc/latest/doc/amethyst_core/"
homepage = "https://www.amethyst.rs/"
repository = "https://github.com/amethyst/amethyst"

license = "MIT/Apache-2.0"

[badges]
appveyor = { repository = "amethyst/amethyst" }
travis-ci = { repository = "amethyst/amethyst" }

[dependencies]
<<<<<<< HEAD
#nalgebra = { version = "0.16.7", features = ["serde-serialize", "mint"] }
nalgebra = { git = "http://github.com/jojolepro/nalgebra", branch = "finite", features = ["serde-serialize", "mint"] }
=======
nalgebra = { version = "0.17", features = ["serde-serialize", "mint"] }
>>>>>>> aaaf6ee2
approx = "0.3"
amethyst_error = { path = "../amethyst_error", version = "0.1.0" }
fnv = "1"
hibitset = { version = "0.5.2", features = ["parallel"] }
log = "0.4.6"
rayon = "1.0.2"
serde = { version = "1", features = ["derive"] }
shred = { version = "0.7" }
specs = { version = "0.14", features = ["common"] }
specs-hierarchy = { version = "0.3" }
shrev = "1.0"
getset = "0.0.6"
derive-new = "0.5.6"

thread_profiler = { version = "0.3" , optional = true }

[dev-dependencies]
amethyst = { path = "..", version = "0.10.0" }

[features]
profiler = [ "thread_profiler/thread_profiler" ]
nightly = [ "shred/nightly" ]
saveload = ["specs/serde"]
<|MERGE_RESOLUTION|>--- conflicted
+++ resolved
@@ -16,12 +16,9 @@
 travis-ci = { repository = "amethyst/amethyst" }
 
 [dependencies]
-<<<<<<< HEAD
-#nalgebra = { version = "0.16.7", features = ["serde-serialize", "mint"] }
+#nalgebra = { version = "0.17", features = ["serde-serialize", "mint"] }
 nalgebra = { git = "http://github.com/jojolepro/nalgebra", branch = "finite", features = ["serde-serialize", "mint"] }
-=======
-nalgebra = { version = "0.17", features = ["serde-serialize", "mint"] }
->>>>>>> aaaf6ee2
+
 approx = "0.3"
 amethyst_error = { path = "../amethyst_error", version = "0.1.0" }
 fnv = "1"
