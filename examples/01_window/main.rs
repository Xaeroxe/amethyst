//! Opens an empty window.

extern crate amethyst;
extern crate amethyst_renderer;
extern crate cgmath;

use amethyst::prelude::*;
use amethyst::ecs::World;
use amethyst::ecs::systems::RenderSystem;
use amethyst::event::{KeyboardInput, VirtualKeyCode};
use amethyst::renderer::prelude::*;
use cgmath::Deg;

struct Example;

impl State for Example {
    fn handle_event(&mut self, _: &mut Engine, event: Event) -> Trans {
        match event {
            Event::WindowEvent {
                event, ..
            } => match event {
                WindowEvent::KeyboardInput {
                    input: KeyboardInput {
                        virtual_keycode: Some(VirtualKeyCode::Escape), ..
                    }, ..
                } | WindowEvent::Closed => Trans::Quit,
                _ => Trans::None,
            },
            _ => Trans::None,
        }
    }
}

fn register(world: &mut World) {
    use amethyst::ecs::components::*;

    world.add_resource(Camera {
        eye: [0.0, 0.0, -4.0].into(),
        proj: Projection::perspective(1.3, Deg(60.0)).into(),
        forward: [0.0, 0.0, 1.0].into(),
        right: [1.0, 0.0, 0.0].into(),
        up: [0.0, 1.0, 0.0].into(),
    });

    world.register::<Transform>();
    world.register::<MeshComponent>();
    world.register::<MaterialComponent>();
    world.register::<LightComponent>();
    world.register::<Unfinished<MeshComponent>>();
    world.register::<Unfinished<MaterialComponent>>();
}

fn main() {
<<<<<<< HEAD

=======
>>>>>>> 86eccc0b
    let path = format!("{}/examples/01_window/resources/config.ron",
                       env!("CARGO_MANIFEST_DIR"));

    let builder = Application::build(Example);
    let render = RenderSystem::new(
        &builder.events,
        Pipeline::forward::<PosNormTex>()
    ).unwrap();

    let mut game = builder
        .with_thread_local(render)
        .build()
        .expect("Fatal error");

    register(&mut game.engine.world);

    game.run();
}<|MERGE_RESOLUTION|>--- conflicted
+++ resolved
@@ -51,10 +51,6 @@
 }
 
 fn main() {
-<<<<<<< HEAD
-
-=======
->>>>>>> 86eccc0b
     let path = format!("{}/examples/01_window/resources/config.ron",
                        env!("CARGO_MANIFEST_DIR"));
 
