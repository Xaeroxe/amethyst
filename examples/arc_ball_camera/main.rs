--- conflicted
+++ resolved
@@ -85,15 +85,9 @@
     );
 
     fn run(&mut self, (events, transforms, mut tags): Self::SystemData) {
-<<<<<<< HEAD
         for event in events.read(&mut self.event_reader) {
-            match *event {
-                InputEvent::MouseWheelMoved(direction) => match direction {
-=======
-        for event in events.read(&mut self.event_reader.as_mut().unwrap()) {
             if let InputEvent::MouseWheelMoved(direction) = *event {
                 match direction {
->>>>>>> ea083c38
                     ScrollDirection::ScrollUp => {
                         for (_, tag) in (&transforms, &mut tags).join() {
                             tag.distance *= 0.9;
