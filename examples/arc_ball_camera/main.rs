--- conflicted
+++ resolved
@@ -121,7 +121,6 @@
             "camera_distance_system",
             &["input_system"],
         )
-<<<<<<< HEAD
         .with_bundle(
             RenderingBundle::<DefaultBackend>::new()
                 .with_plugin(RenderToWindow::from_config_path(display_config_path))
@@ -132,13 +131,7 @@
                 )),
         )?;
 
-    let mut game = Application::build(resources_directory, ExampleState)?.build(game_data)?;
-=======
-        .with_thread_local(RenderingSystem::<DefaultBackend, _>::new(
-            ExampleGraph::default(),
-        ));
     let mut game = Application::build(assets_directory, ExampleState)?.build(game_data)?;
->>>>>>> 9709f4fd
     game.run();
     Ok(())
 }