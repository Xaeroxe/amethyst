# Change Log

All notable changes to this project will be documented in this file.

The format is based on [Keep a Changelog][kc], and this project adheres to
[Semantic Versioning][sv].

[kc]: http://keepachangelog.com/
[sv]: http://semver.org/

## [Unreleased]

### Added

- Implement `Debug` for `ProgressCounter` and `ProgressCounterTracker`. ([#1973])
- Added a custom render pass Example. ([#1904])
- Add an entry for `examples/tiles` to the examples readme. ([#1978])

### Changed

- Use a premultiplied view_proj matrix in vertex shaders. ([#1964])
- amethyst_network completely rewritten to provide a new baseline with which to build. ([#1917])
<<<<<<< HEAD
- Cleaned up tiles example. Added rotation and translation tests, fixed raycast debug box. Added default zoom to PROJECT
  perspective projection since no one knew to zoom out. ([#1974])
- ScreenDimensions now consistently reports window size in physical pixels. ([#1988])
=======
- Cleaned up tiles example. Added rotation and translation tests, fixed raycast debug box. Added default zoom to `PROJECT` perspective projection since no one knew to zoom out. ([#1974])
- `AmethystApplication::with_fn` constraint relaxed from `Fn` to `FnOnce`. ([#1983])
>>>>>>> 03cac16f

### Deprecated

### Removed

### Fixed

- Tilemap rotation was incorrect and not transposed. Fixed and uses component rotation. ([#1974])

### Security

[#1904]: https://github.com/amethyst/amethyst/pull/1904
[#1964]: https://github.com/amethyst/amethyst/pull/1964
[#1973]: https://github.com/amethyst/amethyst/pull/1973
[#1974]: https://github.com/amethyst/amethyst/pull/1974
[#1978]: https://github.com/amethyst/amethyst/pull/1978
[#1983]: https://github.com/amethyst/amethyst/pull/1983

## [0.13.3] - 2019-10-4

### Fixed

- Fixed a silent shader error causing amethyst_tiles not to work. ([#1968])

[#1966]: https://github.com/amethyst/amethyst/pull/1968

## [0.13.2] - 2019-10-4

### Fixed

- Fix fluent and unic-langid alignment ([#1966])

[#1966]: https://github.com/amethyst/amethyst/pull/1966

## [0.13.1] - 2019-10-3

### Added

- `FlatEncoder` added to amethyst_tiles for flat linear encoding which is optimized for space. ([#1950])

### Changed

- Updated `syn`, `quote`, and `proc-macro2` to `1.0`. ([#1952])

### Fixed

- `TileMap` was not allocating enough space for to compensate for morton encoding alignment. This means that
  all tilemap allocation must occur on 2^n boundary aligned on all axis (or x-y axis for Morton2D) ([#1950])
- Add missing re-export for HideHierarchySystemDesc ([#1945])
- `TileArgs` POD had incorrect format for `tile_coordinate` argument, caused a crash on metal backend. ([#1957])

[#1945]: https://github.com/amethyst/amethyst/pull/1945
[#1950]: https://github.com/amethyst/amethyst/pull/1950
[#1952]: https://github.com/amethyst/amethyst/pull/1952
[#1957]: https://github.com/amethyst/amethyst/pull/1957

## [0.13.0] - 2019-09-25

### Major breaking changes

- Systems needing initialization with world resources must go through a `SystemDesc` intermediate builder. ([#1780])

### Added

- `SystemDesc` proc macro derive to simplify defining `SystemDesc`s. ([#1780])
- `UiButtonData` is now exported from `amethyst_ui` and can be used for custom widgets. ([#1859])
- Add an audio subchapter to the pong chapter. ([#1842])
- Add `DispatcherOperation` to store dispatcher build logic, which can be executed lazily. ([#1870])
- `AmethystApplication` takes in `SystemDesc`s through `with_system_desc`. ([#1882])
- `AmethystApplication::with_thread_local_desc` takes in `RunNowDesc`. ([#1882])
- Add `NineSlice` support to `UiImage`. ([#1896])
- `RenderingBundle` for full manual control of the rendering pipeline via a custom `GraphCreator`. ([#1839])
- `CameraOrtho::new` takes in `CameraOrthoWorldCoordinates`, which can be set to custom dimensions. ([#1916])
- `Camera::screen_ray` method added, returning an appropriate `Ray` structure ([#1918]).
- `amethyst_test`: `InMemorySource` and `WaitForLoad` helpers ([#1933]).
- Animations are available with `UiTransform`s. ([#1935])

### Changed

- All `-Builder` structs in amethyst_ui/prefab.rs are now called `-Data`. ([#1859])
- `AmethystApplication` takes in a `System` instead of a closure for `with_system`. ([#1882])
- `AmethystApplication::with_thread_local` constraint relaxed to `RunNow` (previously `System`). ([#1882])
- `SystemDesc` proc macro supports `#[system_desc(event_reader_id)]` to register event reader. ([#1883])
- `SystemDesc` proc macro supports `#[system_desc(flagged_storage_reader(Component))]`. ([#1886])
- Use `SystemDesc` derive to generate `SystemDesc` implementations for common case systems. ([#1887])
- `DispatcherOperation` stores system name and dependencies as `String`s. ([#1891])
- `TextureProcessor` renamed to `TextureProcessorSystem`. ([#1839])
- `MeshProcessor` renamed to `MeshProcessorSystem`. ([#1839])
- `AmethystApplication::with_setup` now takes in `FnOnce(&mut World) + Send + 'static`. ([#1912])
- `AmethystApplication::with_setup` runs the function before the dispatcher. ([#1912])
- `UiImage:PartialTexture` & `UiImage:Sprite` texture coordinates are correct. Clarified types. ([#1906],[#1919])
- `Camera::screen_to_world` renamed `Camera::screen_to_world_point` and its API has changed to a Point3 ([#1918]).
- 'amethyst_tiles' crate added supporting 2d and 3d tile map rendering with sprites. ([#1820])

### Fixed

- `RenderingBundle` is registered last in all examples. ([#1881])

[#1780]: https://github.com/amethyst/amethyst/pull/1780
[#1859]: https://github.com/amethyst/amethyst/pull/1859
[#1842]: https://github.com/amethyst/amethyst/pull/1842
[#1870]: https://github.com/amethyst/amethyst/pull/1870
[#1881]: https://github.com/amethyst/amethyst/pull/1881
[#1882]: https://github.com/amethyst/amethyst/pull/1882
[#1883]: https://github.com/amethyst/amethyst/pull/1883
[#1886]: https://github.com/amethyst/amethyst/pull/1886
[#1887]: https://github.com/amethyst/amethyst/pull/1887
[#1891]: https://github.com/amethyst/amethyst/pull/1891
[#1896]: https://github.com/amethyst/amethyst/pull/1896
[#1839]: https://github.com/amethyst/amethyst/pull/1839
[#1906]: https://github.com/amethyst/amethyst/issues/1906
[#1912]: https://github.com/amethyst/amethyst/pull/1912
[#1916]: https://github.com/amethyst/amethyst/pull/1916
[#1919]: https://github.com/amethyst/amethyst/pull/1919
[#1918]: https://github.com/amethyst/amethyst/pull/1918
[#1933]: https://github.com/amethyst/amethyst/pull/1933
[#1820]: https://github.com/amethyst/amethyst/pull/1820

## [0.12.0] - 2019-07-30

### Breaking changes

- `Float` newtype removed, moved back to `f32` primitive for all values ([#1747])
- `TextureProcessor` and `MeshProcessor` systems are now separated from `RenderingSystem` ([#1772])

### Added

- Add a feature flag `sentry` to disable the sentry dependency. ([#1804]) ([#1825])
- Fixes and renames regression from ([#1442]) added back `position_from_world` as `screen_to_world`. Also added
  `world_to_screen`. Also adds `Transform::copy_local_to_global()' for`debug_assertion` builds ([#1733])
- Add `add_rectangle`, `add_rotated_rectangle`, `add_box`, `add_rotated_box`, `add_circle`, `add_rotated_circle`,
  `add_cylinder`, `add_rotated_cylinder` and `add_sphere` functions to `DebugLinesComponent`
  and the corresponding draw functions to `DebugLines`, to draw simple shapes with debug lines. ([#1766])
- `InputEvent::AxisMoved` is sent upon button press / release. ([#1512], [#1797])
- `UiImage` is updated to allow for partial textures and sprites. ([#1809],[#1811])
- Added `RenderingBundle` with a rendering plugin system, making rendering setup easier ([#1772])
- Documentation for `Tint` component. ([#1802])

### Changed

- Splitted the `/resources` directory of amethyst projects into `/assets` and `/config`. ([#1806])
- Rename FPSCounter, FPSCounterBundle, FPSCounterSystem to FpsCounter, FpsCounterBundle, FpsCounterSystem. ([#1719])
- Add Tint component support for sprites. ([#1756])
- Remove remaining <N: RealField> type parameter on GameDataBuilder, add Debug derive to LoggerConfig ([#1758])
- Inverted mouse wheel scroll direction event. Now using winit's standard. ([#1767])
- Add `load_from_data_async` to Asset Loader. ([#1753])
- Add `SerializableFormat` marker trait which is now needed to be implemented for all the formats that are supposed to be serialized. ([#1720])
- Make the GltfSceneOptions field of GltfSceneFormat public. ([#1791])
- Updated fluent to version 0.6. ([#1800])
  `InputEvent<T>` now takes in the `BindingTypes` as a type parameter. ([#1797])
- Use `crossbeam-queue` crate directly. ([#1822])

### Fixed

- Fix stack overflow on serializing `Box<dyn Format<_>>`. ([#1720])
- Fix the steps for enabling the nightly flag in the pong tutorial. ([#1805])
- Fix animation unwrap on missing animated component. ([#1773])
- Fix tangent generation in procedural shapes. ([#1807])

[#1512]: https://github.com/amethyst/amethyst/issues/1512
[#1719]: https://github.com/amethyst/amethyst/pull/1719
[#1720]: https://github.com/amethyst/amethyst/pull/1720
[#1733]: https://github.com/amethyst/amethyst/pull/1733
[#1747]: https://github.com/amethyst/amethyst/pull/1747
[#1753]: https://github.com/amethyst/amethyst/pull/1753
[#1756]: https://github.com/amethyst/amethyst/pull/1756
[#1758]: https://github.com/amethyst/amethyst/pull/1758
[#1766]: https://github.com/amethyst/amethyst/pull/1766
[#1767]: https://github.com/amethyst/amethyst/pull/1719
[#1772]: https://github.com/amethyst/amethyst/pull/1772
[#1773]: https://github.com/amethyst/amethyst/pull/1773
[#1791]: https://github.com/amethyst/amethyst/pull/1791
[#1797]: https://github.com/amethyst/amethyst/pull/1797
[#1800]: https://github.com/amethyst/amethyst/pull/1800
[#1802]: https://github.com/amethyst/amethyst/pull/1802
[#1804]: https://github.com/amethyst/amethyst/pull/1804
[#1805]: https://github.com/amethyst/amethyst/pull/1805
[#1807]: https://github.com/amethyst/amethyst/pull/1807
[#1809]: https://github.com/amethyst/amethyst/issues/1809
[#1811]: https://github.com/amethyst/amethyst/pull/1811
[#1822]: https://github.com/amethyst/amethyst/pull/1822
[#1825]: https://github.com/amethyst/amethyst/pull/1825

## [0.11.0] - 2019-06

### Added

- Introduce `application_dir` utility ([#1213])
- Derive `Copy`, `PartialEq`, `Eq`, `Serialize`, `Deserialize` for `Flipped` component. ([#1237])
- A way to change the default `Source` using `set_default_source` and `with_default_source`. ([#1256])
- "How To" guides for using assets and defining custom assets. ([#1251])
- Explanation on how prefabs function in Amethyst. ([#1114])
- `amethyst_renderer::Rgba` is now a `Component` that changes the color and transparency of the entity
  it is attached to. ([#1282])
- `AutoFov` and `AutoFovSystem` to adjust horizontal FOV to screen aspect ratio. ([#1281])
- Add `icon` to `DisplayConfig` to set a window icon using a path to a file ([#1373])
- Added setting to control gfx_device_gl logging level separately, and set it to Warn by default. ([#1404])
- Add `loaded_icon` to `DisplayConfig` to set a window icon programatically ([#1405])
- Added optional feature gates which will reduce compilation times when used. ([#1412])
- Several passes got `with_transparency_settings` which changes the transparency settings for the pass. ([#1419])
- Add `SpriteRenderPrefab`. ([#1435])
- Add `ScreenSpace` component. Draws entities using the screen coordinates. ([#1424])
- Add `add_removal_to_entity` function. ([#1445])
- Add `position_from_screen` to `Camera`. Transforms position from screen space to camera space. ([#1442])
- Add `SpriteScenePrefab`. Allows load sprites from a grid and add them to the `SpriteRenderer`. ([#1469])
- Add `Widgets` resource. Allows keeping track of UI entities and their components and iterating over them. ([#1390])
- `AmethystApplication` takes in application name using `with_app_name(..)`. ([#1499])
- Add `NetEvent::Reliable` variant. When added to NetConnection, these events will eventually reach the target. ([#1513])
- "How To" guides for defining state-specific dispatchers. ([#1498])
- Adding support for AMETHYST_NUM_THREADS environment variable to control size of the threads pool used by thread_pool_builder.
- Add `Input` variant to `StateEvent`. ([#1478])
- Support type parameters in `EventReader` derive. ([#1478])
- Derive `Debug`, `PartialEq`, `Eq` for `Source`. ([#1591])
- Added `events` example which demonstrates working even reader and writer in action. ([#1538])
- Implement builder like functionality for `AnimationSet` and `AnimationControlSet` ([#1568])
- Add `get_mouse_button` and `is_mouse_button_down` utility functions to amethyst_input. ([#1582])
- Add `amethyst_input::Axis::MouseWheel` ([#1642])
- Add `amethyst_input::BindingError::MouseWheelAlreadyBound` ([#1642])
- Add `amethyst_input::InputHandler::send_frame_begin` ([#1642])
- Add `amethyst_input::InputHandler::mouse_wheel_value` ([#1642])
- Added `Float::from_f32` and `Float::from_f64` `const fn`s so `Float` can be used as `const`. ([#1687])
- Add `debug_lines_ortho` example. ([#1703])

### Changed

- `#[derive(PrefabData)]` now supports enums as well as structs
- Make `frame_limiter::do_sleep` calculate the amount of time to sleep instead of calling `sleep(0)` ([#1446])
- Make `application_root_dir` return a `Result<Path>` instead of a `String` ([#1213])
- Remove unnecessary texture coordinates offset in `Sprite::from_pixel_values` ([#1267])
- Changed `ActiveCamera` to have the `Option` inside. ([#1280])
- `AudioBundle::new()` no longer exists, as `AudioBundle` is now a unit type. It also no longer initializes the `DjSystem` ([#1356])
- Convert everything to use err-derive and amethyst_error ([#1365])
- Removed redundant code in `renderer.rs` ([#1375])
- Refactored audio initialization to be more bundle-centric ([#1388])
- Changed argument types of `exec_removal` to allow use of both Read and Write Storages. ([#1397])
- Changed default log level to Info. ([#1404])
- Remove unnecessary `mut` from `AnimationControlSet::has_animation` ([#1408])
- Moved amethyst*gltf from development workspace to be like the other amethyst*\* subcrates. ([#1411])
- Re-exported amethyst_gltf by amethyst as amethyst::gltf. ([#1411])
- `Default::default` now returns a pass with transparency enabled for all applicable passes. ([#1419])
- Several passes had a function named `with_transparency` changed to accept a boolean. ([#1419])
- `FrameRateLimitConfig` has a `new` constructor, and its fields are made public. ([#1436])
- Derive `Deserialize, Serialize` for `MaterialPrimitive` and `SpriteRenderPrimitive`, remove
  extra bounds from `AnimatablePrefab` and `AnimationSetPrefab` ([#1435])
- Renamed `amethyst_core::specs` to `amethyst_core::ecs` and `amethyst_core::nalgebra` to `amethyst_core::math`. ([#1410])
- Simplified some of the conditionals in the Pong tutorial. ([#1439])
- Changed the names of many Transform functions to better reflect their actual function and reduce potential semantic confusion ([#1451])
- `ProgressCounter#num_loading()` no longer includes failed assets. ([#1452])
- `SpriteSheetFormat` field renamed from `spritesheet_*` to `texture_*`. ([#1469])
- Add new `keep_aspect_ratio` field to `Stretch::XY`. ([#1480])
- Renamed `Text` UI Prefab to `Label` in preparation for full widget integration in prefabs. ([#1390])
- `amethyst_test` includes the application name of a failing test. ([#1499])
- `amethyst_test` returns the panic message of a failed execution. ([#1499])
- Rename `NetEvent::Custom` variant to `NetEvent::Unreliable`. ([#1513])
- Updated laminar to 0.2.0. ([#1502])
- Large binary files in examples are now tracked with `git-lfs`. ([#1509])
- Allowed the user to arrange with laminar. ([#1523])
- Removed `NetEvent::Custom` and added `NetEvent::Packet(NetPacket)` ([#1523])
- Fixed update is no longer frame rate dependent ([#1516])
- Display the syntax error when failing to parse sprite sheets ([#1526])
- Added generic parameter type to `Transform` to configure floating point precision (then removed). ([#1334]) ([#1584])
- `NetConnection` is automatically created when client starts sends data to server. ([#1539])
- User will receive `NetEvent::Connected` on new connection and `NetEvent::Disconnected` on disconnect. ([#1539])
- Added a `pivot` field to `UiTransform`. ([#1571])
- Fix fly_camera example initial camera and cube position. ([#1582])
- Add to fly_camera example code to release and capture back mouse input, and to show and hide cursor. ([#1582])
- Updated `rodio` to `0.9`. ([#1683])

#### Rendy support

- Brand new way to define rendering pipelines.
- OpenGL support temporarily dropped, Vulkan and Metal support added.
- Normalized texel coordinates are now in Vulkan convention (top-left 0.0, bottom-right 1.0), mirrored vertically compared to old one.
- World space is now Y-up consistently for all projections (2D and 3D).
- `Format` type no longer has associated `Options` and is now object-safe. It is expected to carry required options itself.
- `Format` now supports tag-based deserialization, it is no longer required to provide specific format to prefab type.
- Combined input axis/action generics into single type.
- `Material` is now an asset. Must be turned into handle before putting on an entity.
- Removed `Flipped` component. Use `flip_horizontal` and `flip_vertical` sprite property instead.
- Added [Rendy migration guide][rendy_migration]. ([#1626])

### Removed

- Removed all `NetEvent's` because they were not used. ([#1539])
- Removed filter logic, because it didn't do anything, will be added back in a later version (NetFilter, FilterConnected). ([#1539])

### Fixed

- Optimize loading of wavefront obj mesh assets by getting rid of unnecessary allocations. ([#1454])
- Fixed the "json" feature for amethyst_assets. ([#1302])
- Fixed default system font loading to accept uppercase extension ("TTF"). ([#1328])
- Set width and height of Pong Paddles ([#1363])
- Fix omission in `PosNormTangTex` documentation. ([#1371])
- Fix division by zero in vertex data building ([#1481])
- Fix tuple index generation on `PrefabData` and `EventReader` proc macros. ([#1501])
- Avoid segmentation fault on Windows when using `AudioBundle` in `amethyst_test`. ([#1595], [#1599])

[rendy_migration]: https://book.amethyst.rs/master/appendices/b_migration_notes/rendy_migration.html
[#1114]: https://github.com/amethyst/amethyst/pull/1114
[#1213]: https://github.com/amethyst/amethyst/pull/1213
[#1237]: https://github.com/amethyst/amethyst/pull/1237
[#1251]: https://github.com/amethyst/amethyst/pull/1251
[#1256]: https://github.com/amethyst/amethyst/pull/1256
[#1267]: https://github.com/amethyst/amethyst/pull/1267
[#1280]: https://github.com/amethyst/amethyst/pull/1280
[#1282]: https://github.com/amethyst/amethyst/pull/1282
[#1281]: https://github.com/amethyst/amethyst/pull/1281
[#1302]: https://github.com/amethyst/amethyst/pull/1302
[#1328]: https://github.com/amethyst/amethyst/pull/1328
[#1334]: https://github.com/amethyst/amethyst/pull/1334
[#1356]: https://github.com/amethyst/amethyst/pull/1356
[#1363]: https://github.com/amethyst/amethyst/pull/1363
[#1365]: https://github.com/amethyst/amethyst/pull/1365
[#1371]: https://github.com/amethyst/amethyst/pull/1371
[#1373]: https://github.com/amethyst/amethyst/pull/1373
[#1375]: https://github.com/amethyst/amethyst/pull/1375
[#1388]: https://github.com/amethyst/amethyst/pull/1388
[#1390]: https://github.com/amethyst/amethyst/pull/1390
[#1397]: https://github.com/amethyst/amethyst/pull/1397
[#1404]: https://github.com/amethyst/amethyst/pull/1404
[#1408]: https://github.com/amethyst/amethyst/pull/1408
[#1405]: https://github.com/amethyst/amethyst/pull/1405
[#1411]: https://github.com/amethyst/amethyst/pull/1411
[#1412]: https://github.com/amethyst/amethyst/pull/1412
[#1419]: https://github.com/amethyst/amethyst/pull/1419
[#1424]: https://github.com/amethyst/amethyst/pull/1424
[#1435]: https://github.com/amethyst/amethyst/pull/1435
[#1436]: https://github.com/amethyst/amethyst/pull/1436
[#1410]: https://github.com/amethyst/amethyst/pull/1410
[#1439]: https://github.com/amethyst/amethyst/pull/1439
[#1445]: https://github.com/amethyst/amethyst/pull/1445
[#1446]: https://github.com/amethyst/amethyst/pull/1446
[#1451]: https://github.com/amethyst/amethyst/pull/1451
[#1452]: https://github.com/amethyst/amethyst/pull/1452
[#1454]: https://github.com/amethyst/amethyst/pull/1454
[#1442]: https://github.com/amethyst/amethyst/pull/1442
[#1469]: https://github.com/amethyst/amethyst/pull/1469
[#1478]: https://github.com/amethyst/amethyst/pull/1478
[#1481]: https://github.com/amethyst/amethyst/pull/1481
[#1480]: https://github.com/amethyst/amethyst/pull/1480
[#1498]: https://github.com/amethyst/amethyst/pull/1498
[#1499]: https://github.com/amethyst/amethyst/pull/1499
[#1501]: https://github.com/amethyst/amethyst/pull/1501
[#1502]: https://github.com/amethyst/amethyst/pull/1515
[#1513]: https://github.com/amethyst/amethyst/pull/1513
[#1509]: https://github.com/amethyst/amethyst/pull/1509
[#1523]: https://github.com/amethyst/amethyst/pull/1523
[#1524]: https://github.com/amethyst/amethyst/pull/1524
[#1526]: https://github.com/amethyst/amethyst/pull/1526
[#1538]: https://github.com/amethyst/amethyst/pull/1538
[#1539]: https://github.com/amethyst/amethyst/pull/1543
[#1568]: https://github.com/amethyst/amethyst/pull/1568
[#1571]: https://github.com/amethyst/amethyst/pull/1571
[#1584]: https://github.com/amethyst/amethyst/pull/1584
[#1591]: https://github.com/amethyst/amethyst/pull/1591
[#1582]: https://github.com/amethyst/amethyst/pull/1582
[#1595]: https://github.com/amethyst/amethyst/issues/1595
[#1599]: https://github.com/amethyst/amethyst/pull/1599
[#1626]: https://github.com/amethyst/amethyst/pull/1626
[#1642]: https://github.com/amethyst/amethyst/pull/1642
[#1683]: https://github.com/amethyst/amethyst/pull/1683
[#1687]: https://github.com/amethyst/amethyst/pull/1687
[#1703]: https://github.com/amethyst/amethyst/pull/1703

## [0.10.0] - 2018-12

### Added

- Derive `PrefabData` for `CameraOrtho` component ([#1188])
- Partially migrate the project to Rust 2018. Full migration will be completed at some point after 2019-01-31 ([#1098])
- `SystemExt::pausable` for better ergonomics when pausing systems for specific states ([#1146]).
- `amethyst_test` test framework for ergonomic testing of Amethyst applications ([#1000])
- combinations of buttons triggering actions ([#1043])
- `UiPrefab` field `hidden: bool` to hide entities ([#1051])
- `PrefabData` can now be derived for many situations, see the book for more information ([#1035])
- Support for DirectionalLight and SpotLight in PBM pass. ([#1074], [#1081])
- `UiWidget` variant `Custom` for custom composited widgets ([#1112])
- `AssetLoaderSystemData` abstracts resources needed from `World` to do asset loading ([#1090])
- `amethyst_ui::get_default_font` supports loading system font from Path. ([#1108])
- Added render utilities to easily create `Material` and `Handle<Texture>`. ([#1126])
- Added `Callback` and `CallbackQueue` for use in asynchronous contexts. ([#1125])
- Added Trans event queue. Used to trigger state transitions from systems. Also used to trigger multiple state transitions at once. (For example, to `Trans::Pop` two states.) ([#1069])
- `sprite_camera_follow` example showing how to use a Camera that has a sprite Parent ([#1099])
- Added capabilities for the `DrawFlat2D` pass to draw `TextureHandle`s by themselves. Also added a simple example for this. ([#1153])
- Added a `Flipped` component which allows flipping sprites or images horizontally and vertically. ([#1153])
- Added transform constructor function `Transform::new()`. ([#1187])
- Implement generic `EventRetriggerSystem`, which enables dispatching new events as a reaction to other events ([#1189])

### Changed

- Minimum Rust version is now `1.31.0` &ndash; Rust 2018. ([#1224])
- `Transform::look_at` renamed to `Transform::face_towards` and behavior fixed. ([#1142])
- `Material` animations now directly use `Handle<Texture>` instead of using indirection. ([#1089])
- `SpriteRenderPrimitive::SpriteSheet` now takes `Handle<SpriteSheet>` instead of a `u64` ID. ([#1089])
- `nalgebra` is now the math library used by the engine. ([#1066])
- The `amethyst::renderer::Projection::orthographic` function has had its parameter order changed to match that of `nalgebra` ([#1066])
- `SpriteSheet` now use `TextureHandle` directly instead of a `u64` ID coupled with `MaterialTextureSet`. ([#1117])
- Updated `specs` to `0.14` and `specs-hierarchy` to `0.3`. ([#1122])
- Updated `winit` to `0.18` (see [Winit's changelog][winit_018]). ([#1131])
- Updated `glutin` to `0.19` (see [Glutin's changelog][glutin_019]). ([#1131])
- Renamed the `DrawSprite` pass to `DrawFlat2D` as it now handles both sprites and images without spritesheets. ([#1153])
- `BasicScenePrefab` deserialization now returns an error on invalid fields. ([#1164])
- Reordered arguments for `Transform::set_rotation_euler` to match nalgebra's Euler angles. ([#1052])
- Remove lifetimes from `SimpleState` ([#1198])
- Button interactions are now handled through an `EventRetriggerSystem`, specifically hover/click sounds and image/color changes ([#1189])

### Removed

- `SpriteSheetSet` is removed as it is no longer needed. ([#1089])
- `MaterialTextureSet` is removed as it is no longer needed. ([#1117])
- `amethyst::core::Orientation` has been removed because of limited use. ([#1066])
- `TimedDestroySystem` has been split into `DestroyAtTimeSystem` and `DestroyInTimeSystem`. ([#1129])
- Reverted [MacOS OpenGL workaround][#972] in favor of the upstream fix in `glutin`. ([#1184])
- `OnUiActionImage` and `OnUiActionSound` have been removed as they now work through `EventRetrigger`s ([#1189])

### Fixed

- `SpriteSheetFormat` converts pixel coordinates to texture coordinates on load. ([#1181])

[#1146]: https://github.com/amethyst/amethyst/pull/1146
[#1144]: https://github.com/amethyst/amethyst/pull/1144
[#1000]: https://github.com/amethyst/amethyst/pull/1000
[#1043]: https://github.com/amethyst/amethyst/pull/1043
[#1051]: https://github.com/amethyst/amethyst/pull/1051
[#1035]: https://github.com/amethyst/amethyst/pull/1035
[#1069]: https://github.com/amethyst/amethyst/pull/1069
[#1074]: https://github.com/amethyst/amethyst/pull/1074
[#1081]: https://github.com/amethyst/amethyst/pull/1081
[#1090]: https://github.com/amethyst/amethyst/pull/1090
[#1112]: https://github.com/amethyst/amethyst/pull/1112
[#1089]: https://github.com/amethyst/amethyst/pull/1089
[#1098]: https://github.com/amethyst/amethyst/pull/1098
[#1099]: https://github.com/amethyst/amethyst/pull/1099
[#1108]: https://github.com/amethyst/amethyst/pull/1108
[#1126]: https://github.com/amethyst/amethyst/pull/1126
[#1125]: https://github.com/amethyst/amethyst/pull/1125
[#1066]: https://github.com/amethyst/amethyst/pull/1066
[#1117]: https://github.com/amethyst/amethyst/pull/1117
[#1122]: https://github.com/amethyst/amethyst/pull/1122
[#1129]: https://github.com/amethyst/amethyst/pull/1129
[#1131]: https://github.com/amethyst/amethyst/pull/1131
[#1153]: https://github.com/amethyst/amethyst/pull/1153
[#1164]: https://github.com/amethyst/amethyst/pull/1164
[#1142]: https://github.com/amethyst/amethyst/pull/1142
[#1052]: https://github.com/amethyst/amethyst/pull/1052
[#1181]: https://github.com/amethyst/amethyst/pull/1181
[#1184]: https://github.com/amethyst/amethyst/pull/1184
[#1187]: https://github.com/amethyst/amethyst/pull/1187
[#1188]: https://github.com/amethyst/amethyst/pull/1188
[#1198]: https://github.com/amethyst/amethyst/pull/1198
[#1224]: https://github.com/amethyst/amethyst/pull/1224
[#1189]: https://github.com/amethyst/amethyst/pull/1189
[winit_018]: https://github.com/tomaka/winit/blob/v0.18.0/CHANGELOG.md#version-0180-2018-11-07
[glutin_019]: https://github.com/tomaka/glutin/blob/master/CHANGELOG.md#version-0190-2018-11-09

## [0.9.0] - 2018-10

### Added

- Added base networking implementation and the `amethyst_network` crate. ([#969])
- Support for debug lines using `DebugLines` pass, and `DebugLines` component or resource. ([#917], [#957])
- Added JsonFormat ([#950]).
- `SpriteRender` pass to draw sprites without using `Material` and `Mesh`. ([#829], [#830])
- Sprite animation uses the `SpriteRenderChannel`. ([#829], [#830])
- State::handle_event can now handle multiple types of events. ([#887])
- Added Named Component. ([#879])([#896])
- Support for progressive jpeg loading. ([#877])
- New `application_root_dir()` function in `amethyst_utils`. ([#831])
- Load node names for glTF prefabs. ([#905])
- Added automatic camera matrix resizing to allow clean screen resizes. ([#920])
- Added the Removal component to facilitate manual entity removal and scene cleaning. ([#920])
- Added DestroyAtTime and DestroyInTime components to easily destroy entities. ([#920])
- Support for loading TGA images. ([#934])
- GltfPrefab adds MeshData as a component on loaded entities. This is not configurable until the Prefab rework. ([#946])
- Added implementation of From<Vector3<f32>> for Transform which creates a Transform using Vector3 as the translation vector. ([#946])
- New vertices() method on MeshCreator trait. ([#946])
- Support for text alignment (align left, center, right). ([#965])
- Support for multiline text. ([#965])
- Added custom aspect ratio to OrthoCamera. ([#983])
- Added AntiStorage documentation to the book. ([#997])
- You can now stop the rotation of the FreeRotationSystem by setting HideCursor.hide value to false. ([#997])
- Support for logging to file, toggle for logging to stdout. ([#976], [#994])
- Added a `Hidden` Component, that hides a single entity, and a HideHierarchySystem that toggles `Hidden` on all children when used. ([#1001])
- Documentation for drawing sprites. ([#971])
- Added `shadow_update()` and `shadow_fixed_update()` to the `State` trait. ([#1006])
- Added configurable width for debug lines. ([#1016])
- Added `TextureMetadata::srgb_scale()` for default texture metadata with nearest filter. ([#1023])
- Added motivation to use Amethyst over gluing the building blocks yourself in the book. ([#1057])
- Added `Config::load_bytes` for reading configuration from raw bytes. ([#1067])

### Changed

- Sprites contain their dimensions and offsets to render them with the right size and desired position. ([#829], [#830])
- Texture coordinates for sprites are 1.0 at the top of the texture and 0.0 at the bottom. ([#829], [#830])
- Made get_camera public. ([#878])
- Simplified creating states with SimpleState and EmptyState. ([#887])
- Updated ProgressCounter to show loading errors. ([#892])
- Replaced the `imagefmt` crate with `image`. ([#877])
- Optimize Sprite rendering via batching. ([#902])
- Derive `Debug` and `PartialEq` for `amethyst_input::Axis`. ([#903], [#904])
- Updated `winit` to `0.17` (see [Winit's changelog][winit_017]). ([#906])
- Updated `glutin` to `0.18` (see [Glutin's changelog][glutin_018]). ([#906])
- Updated `gfx_window_glutin` to `0.26`. ([#906])
- Updated `hetseq` to `0.2`. ([#906])
- Removed unwraps from StateMachine ([#940])
- Renamed ArcBallMovementSystem to ArcBallRotationSystem. ([#946])
- Moved the ArcBallMovementSystem::get_axis method to amethyst_input/src/utils: get_input_axis_simple ([#946])
- Ui Y axis is now from bottom to top. ([#946])
- Fixed issue with global anchors not actually aligning ui elements and containers properly. ([#946])
- Fixed issue with ui events not triggering at times. ([#946])
- Reduced the complexity of the UiPass and associated shaders. ([#946])
- Added comments to UiPass and shaders explaining what is going on. ([#946])
- The z in UiTransformBuilder now defaults to 1 instead of 0, allowing to skip defining the z in the ui prefabs. ([#946])
- Added comments to ui prefab. ([#946])
- Summarized all `use amethyst::` statements to allow collapsing in IDE's. ([#974])
- `Application` now uses `EventReader`s to determine what events to send to the `State`s, more information in the `State`
  book chapter ([#996])
- Breaking: Refactor `TextureMetadata` so filter method and clamping can be configured more easily ([#981])
- Renamed `PrefabData` functions to be easier to understand ([#1008])

### Removed

- `LMenu` and `RMenu` key codes, following the `winit` update. ([#906])

### Fixed

- Material ids in GLTF loader caused multiple GLTF files to get incorrect materials applied. ([#915])
- Fix render gamma for most textures. ([#868])
- Joint entities can only be part of a single skin: Materials are not swapped anymore. ([#933])
- Fixed regression in sprite positioning after batching. ([#929])
- Now loading default fonts from the system for UiButton ([#964])
- Fixed single frame animation ([#1015])
- Improved compatibility with older drivers ([#1012])
- Forgotten `channel` field on `examples/ui` prefab ([#1024])
- `AssetPrefab` loaded files at an incorrect time ([#1020])
- Removed unreachable code in `TexturePrefab` ([#1020])
- Fix OpenGL not rendering on window creation due to `glutin` bug ([#972])
- Fix debug lines panic when no lines are rendered ([#1049])

[#829]: https://github.com/amethyst/amethyst/issues/829
[#830]: https://github.com/amethyst/amethyst/pull/830
[#879]: https://github.com/amethyst/amethyst/pull/879
[#878]: https://github.com/amethyst/amethyst/pull/878
[#887]: https://github.com/amethyst/amethyst/pull/887
[#892]: https://github.com/amethyst/amethyst/pull/892
[#877]: https://github.com/amethyst/amethyst/pull/877
[#878]: https://github.com/amethyst/amethyst/pull/878
[#896]: https://github.com/amethyst/amethyst/pull/896
[#831]: https://github.com/amethyst/amethyst/pull/831
[#902]: https://github.com/amethyst/amethyst/pull/902
[#905]: https://github.com/amethyst/amethyst/pull/905
[#920]: https://github.com/amethyst/amethyst/pull/920
[#903]: https://github.com/amethyst/amethyst/issues/903
[#904]: https://github.com/amethyst/amethyst/pull/904
[#906]: https://github.com/amethyst/amethyst/pull/906
[#915]: https://github.com/amethyst/amethyst/pull/915
[#868]: https://github.com/amethyst/amethyst/pull/868
[#917]: https://github.com/amethyst/amethyst/issues/917
[#933]: https://github.com/amethyst/amethyst/pull/933
[#929]: https://github.com/amethyst/amethyst/pull/929
[#934]: https://github.com/amethyst/amethyst/pull/934
[#940]: https://github.com/amethyst/amethyst/pull/940
[#946]: https://github.com/amethyst/amethyst/pull/946
[#950]: https://github.com/amethyst/amethyst/pull/950
[#957]: https://github.com/amethyst/amethyst/pull/957
[#964]: https://github.com/amethyst/amethyst/pull/964
[#965]: https://github.com/amethyst/amethyst/pull/965
[#969]: https://github.com/amethyst/amethyst/pull/969
[#983]: https://github.com/amethyst/amethyst/pull/983
[#971]: https://github.com/amethyst/amethyst/pull/971
[#972]: https://github.com/amethyst/amethyst/issue/972
[#974]: https://github.com/amethyst/amethyst/pull/974
[#976]: https://github.com/amethyst/amethyst/pull/976
[#981]: https://github.com/amethyst/amethyst/pull/981
[#994]: https://github.com/amethyst/amethyst/pull/994
[#996]: https://github.com/amethyst/amethyst/pull/996
[#997]: https://github.com/amethyst/amethyst/pull/997
[#1001]: https://github.com/amethyst/amethyst/pull/1001
[#1006]: https://github.com/amethyst/amethyst/pull/1006
[#1008]: https://github.com/amethyst/amethyst/pull/1008
[#1012]: https://github.com/amethyst/amethyst/pull/1012
[#1015]: https://github.com/amethyst/amethyst/pull/1015
[#1016]: https://github.com/amethyst/amethyst/pull/1016
[#1024]: https://github.com/amethyst/amethyst/pull/1024
[#1020]: https://github.com/amethyst/amethyst/pull/1020
[#1023]: https://github.com/amethyst/amethyst/pull/1023
[#1057]: https://github.com/amethyst/amethyst/pull/1057
[#1049]: https://github.com/amethyst/amethyst/pull/1049
[#1067]: https://github.com/amethyst/amethyst/pull/1067
[winit_017]: https://github.com/tomaka/winit/blob/master/CHANGELOG.md#version-0172-2018-08-19
[glutin_018]: https://github.com/tomaka/glutin/blob/master/CHANGELOG.md#version-0180-2018-08-03

## [0.8.0] - 2018-08

### Added

- UI `ScaleMode` is now functional, permitting percentage based `UiTransform`s. ([#774])
- Add serde trait derives to many core components ([#760])
- Add a generic asset `Format` for `ron` files ([#760])
- Improve error handling for asset loading ([#773])
- Add bundle for the arc ball camera ([#770])
- Add utility functions for dealing with common input ([#759])
- Add alpha cutoff support to the PBR shader ([#756])
- Basic renderer setup helper function ([#771])
- Shape mesh generators ([#777])
- Derive `PartialEq` for `SpriteSheet` ([#789])
- Add core support for Prefabs ([#716])
- Add shape prefab support ([#785])
- Specialised UI prefab format ([#786])
- Add generation of normals/tangents in GLTF ([#784])
- Localisation using FTL files and the fluent-rs library ([#663])
- Add basic scene prefab ([#791])
- Improve ergonomics of examples ([#793])
- Beginner-friendly utilities for sprite rendering ([#804])
- Derive `PartialEq` for `MaterialPrimitive` ([#809])
- Make `with_bindings_from_file` return a Result ([#811])
- Logger initialization is now optional and can be enabled with a call to `amethyst::start_logger()` ([#815])
- Gamepad support with optional builtin SDL controller event source ([#818])
- Promote `UiButton` to a fundamental Ui component ([#798])

### Changed

- UI systems will now never overwrite your local `UiTransform` values ([#774])
- Global `UiTransform` values are no longer writable ([#774])
- `UiResize` refactored to be more user friendly and more helpful ([#774])
- `Anchored` and `Stretched` components have been folded into `UiTransform` ([#774])
- Refactored asset loading so `Processor`s can defer storage insertion ([#760])
- Moved `MaterialTextureSet` to the renderer crate ([#760])
- Use `fresnel` function in PBR shader ([#772])
- Remove boilerplate for `run` + `main` in examples ([#764])
- Update dependencies ([#752], [#751], [#817])
- Formalized and documented support for overriding the global logger ([#776])
- Refactor GLTF loader to use prefabs ([#784])
- Point lights use `GlobalTransform` for positioning rather than a separate `center` ([#794])
- Point lights now require a `GlobalTransform` component to be included in rendering ([#794])
- `amethyst_input::input_handler::{keys_that_are_down, mouse_buttons_that_are_down, scan_codes_that_are_down, buttons_that_are_down}` now all return `impl Iterator` instead of concrete wrapper types ([#816])
- Renamed is_key to is_key_down and fixed example to react when the key is pressed instead of released. ([#822])
- SpriteRenderData now allows to retrieve the MeshHandle and Material before inserting them into an entity. ([#825])
- Update the pong tutorial + changelog for SpriteRenderData. ([#805])
- Loosen up generic type bounds for InputBundle. ([#808])

### Removed

- Remove `amethyst_input::{KeyCodes, ScanCodes, MouseButtons, Buttons}` in favor of `impl trait` ([#816])

### Fixed

- Resizing fixed on OSX ([#767])
- Fix color format ([#766])
- Remove individual example READMEs ([#758])
- Log an error if a pass tries to render a mesh with incompatible vertex buffers ([#749])
- Standardize vsync across examples ([#746])
- Minor Pong tutorial fixes. ([#807])
- Fix wrong resource paths in examples. ([#812])

[#663]: https://github.com/amethyst/amethyst/pull/663
[#746]: https://github.com/amethyst/amethyst/pull/746
[#749]: https://github.com/amethyst/amethyst/pull/749
[#751]: https://github.com/amethyst/amethyst/pull/751
[#752]: https://github.com/amethyst/amethyst/pull/752
[#756]: https://github.com/amethyst/amethyst/pull/756
[#758]: https://github.com/amethyst/amethyst/pull/758
[#759]: https://github.com/amethyst/amethyst/pull/759
[#760]: https://github.com/amethyst/amethyst/pull/760
[#764]: https://github.com/amethyst/amethyst/pull/764
[#766]: https://github.com/amethyst/amethyst/pull/766
[#767]: https://github.com/amethyst/amethyst/pull/767
[#770]: https://github.com/amethyst/amethyst/pull/770
[#771]: https://github.com/amethyst/amethyst/pull/771
[#772]: https://github.com/amethyst/amethyst/pull/772
[#773]: https://github.com/amethyst/amethyst/pull/773
[#774]: https://github.com/amethyst/amethyst/pull/774
[#777]: https://github.com/amethyst/amethyst/pull/777
[#776]: https://github.com/amethyst/amethyst/pull/776
[#798]: https://github.com/amethyst/amethyst/pull/798
[#716]: https://github.com/amethyst/amethyst/pull/716
[#784]: https://github.com/amethyst/amethyst/pull/784
[#785]: https://github.com/amethyst/amethyst/pull/785
[#786]: https://github.com/amethyst/amethyst/pull/786
[#791]: https://github.com/amethyst/amethyst/pull/791
[#789]: https://github.com/amethyst/amethyst/pull/789
[#793]: https://github.com/amethyst/amethyst/pull/793
[#804]: https://github.com/amethyst/amethyst/pull/804
[#805]: https://github.com/amethyst/amethyst/pull/805
[#807]: https://github.com/amethyst/amethyst/pull/807
[#808]: https://github.com/amethyst/amethyst/pull/808
[#809]: https://github.com/amethyst/amethyst/pull/809
[#811]: https://github.com/amethyst/amethyst/pull/811
[#794]: https://github.com/amethyst/amethyst/pull/794
[#812]: https://github.com/amethyst/amethyst/pull/812
[#816]: https://github.com/amethyst/amethyst/pull/816
[#815]: https://github.com/amethyst/amethyst/pull/815
[#817]: https://github.com/amethyst/amethyst/pull/817
[#818]: https://github.com/amethyst/amethyst/pull/818
[#822]: https://github.com/amethyst/amethyst/pull/822
[#825]: https://github.com/amethyst/amethyst/pull/825

## [0.7.0] - 2018-05

### Added

- Documentation for Animation crate ([#631]).
- Support for rendering sprites ([#638]).
- Fly Camera ([#578]).
- UI Layouts ([#591]).
- UI Events ([#580]).
- Introduce a generic animation system, with support for both transform and texture animation ([#558]), ([#566]), ([#567]), ([#569]), ([#570]), ([#611]), ([#641]), ([#644])
- Add transparency support to core passes ([#543]), ([#574]), ([#584])
- Add vertex skinning ([#545]), ([#619])
- Expose a basic visibility ordering system, with the ability to swap in better replacement systems ([#595])
- Audio `Output` is now added directly rather than as an `Option`, should now be fetched with `Option<Read<'a, Output>>` ([#679])
- New nightly feature that enables `shred`s nightly feature ([#689])
- `Transform` refactored, and added lots of utility functions ([#660])
- Add new raw mouse events for use with camera rotation ([#699])
- Add UiButtons and UiButtonBuilder ([#613])
- Add arc ball camera ([#700])

### Changed

- Update dependencies to the newest versions: cgmath, winit, glutin, gfx, gfx_glyph ([#527]), ([#572]), ([#648])
- Rodio updated to 0.7 ([#676])
- Refactored bundles to only contain `System`s ([#675])
- Refactor to use new specs, major breakage! ([#674]), ([#679]), ([#683]), ([#662]).
- Upgrade to winit 1.13.1 ([#698])
- Refactor game data, permit greater extensibility ([#691])
- Disable multisampling on all examples, and add a single example with multisampling on ([#671])

### Fixed

- Asset loading tolerates paths constructed using back slashes ([#623]).
- Pong text alignment ([#621]).
- Updated book introduction ([#588]).
- Renderable runtime crash ([#586]).

[#580]: https://github.com/amethyst/amethyst/pull/580
[#591]: https://github.com/amethyst/amethyst/pull/591
[#578]: https://github.com/amethyst/amethyst/pull/578
[#586]: https://github.com/amethyst/amethyst/pull/586
[#588]: https://github.com/amethyst/amethyst/pull/588
[#631]: https://github.com/amethyst/amethyst/pull/631
[#638]: https://github.com/amethyst/amethyst/pull/638
[#623]: https://github.com/amethyst/amethyst/pull/623
[#621]: https://github.com/amethyst/amethyst/pull/621
[#558]: https://github.com/amethyst/amethyst/pull/558
[#566]: https://github.com/amethyst/amethyst/pull/566
[#567]: https://github.com/amethyst/amethyst/pull/567
[#569]: https://github.com/amethyst/amethyst/pull/569
[#570]: https://github.com/amethyst/amethyst/pull/570
[#611]: https://github.com/amethyst/amethyst/pull/611
[#641]: https://github.com/amethyst/amethyst/pull/641
[#644]: https://github.com/amethyst/amethyst/pull/644
[#543]: https://github.com/amethyst/amethyst/pull/543
[#574]: https://github.com/amethyst/amethyst/pull/574
[#584]: https://github.com/amethyst/amethyst/pull/584
[#545]: https://github.com/amethyst/amethyst/pull/545
[#619]: https://github.com/amethyst/amethyst/pull/619
[#527]: https://github.com/amethyst/amethyst/pull/527
[#572]: https://github.com/amethyst/amethyst/pull/572
[#648]: https://github.com/amethyst/amethyst/pull/648
[#595]: https://github.com/amethyst/amethyst/pull/595
[#679]: https://github.com/amethyst/amethyst/pull/679
[#675]: https://github.com/amethyst/amethyst/pull/675
[#676]: https://github.com/amethyst/amethyst/pull/676
[#674]: https://github.com/amethyst/amethyst/pull/674
[#679]: https://github.com/amethyst/amethyst/pull/679
[#683]: https://github.com/amethyst/amethyst/pull/683
[#660]: https://github.com/amethyst/amethyst/pull/660
[#671]: https://github.com/amethyst/amethyst/pull/671
[#689]: https://github.com/amethyst/amethyst/pull/689
[#691]: https://github.com/amethyst/amethyst/pull/691
[#698]: https://github.com/amethyst/amethyst/pull/698
[#699]: https://github.com/amethyst/amethyst/pull/699
[#662]: https://github.com/amethyst/amethyst/pull/662
[#613]: https://github.com/amethyst/amethyst/pull/613
[#700]: https://github.com/amethyst/amethyst/pull/700

## [0.5.1] - 2017-08-30

- Fix syntax highlighting in documentation.

## [0.5.0] - 2017-08-29

### Added

- Add audio support ([#265])

### Changed

- Asset management rewrite (pull request [#244]).
- Use RON as config format ([#269])
- Overhaul input system ([#247]), ([#261]), and ([#274])
- Total overhaul of the game renderer ([#285])

[#244]: https://github.com/amethyst/amethyst/pull/244
[#247]: https://github.com/amethyst/amethyst/pull/247
[#261]: https://github.com/amethyst/amethyst/pull/261
[#265]: https://github.com/amethyst/amethyst/pull/265
[#269]: https://github.com/amethyst/amethyst/pull/269
[#274]: https://github.com/amethyst/amethyst/pull/274
[#285]: https://github.com/amethyst/amethyst/pull/285

## [0.4.3] - 2017-06-03

### Added

- Add mouse button events to `InputHandler` (pull request [#181]).
- Built-in application profiler using [`thread_profiler`][tp] (pull request
  [#212]).
- Screenshots for all in-repo examples (pull request [#213]).
- Pre-commit hook to automate local testing for commits (pull request [#228]).

### Changed

- Changes to `CONTRIBUTING.md` (pull requests [#206], [#226]).
- Update to `specs` 0.8.1 (pull request [#219]).

### Fixed

- Fix deferred rendering in renderable example (pull request [#211]).
- Fix AppVeyor curl command (pull request [#217]).
- Ignore IntelliJ IDEA project files (pull request [#218]).
- Fix `InputHandler` key press bug (pull request [#227]).
- Fix CRLF normalization on extensionless files (pull request [#207]).
- Update code to latest template (pull request [#215]).

[#181]: https://github.com/amethyst/amethyst/pull/181
[#206]: https://github.com/amethyst/amethyst/pull/206
[#207]: https://github.com/amethyst/amethyst/pull/207
[#211]: https://github.com/amethyst/amethyst/pull/211
[#212]: https://github.com/amethyst/amethyst/pull/212
[#213]: https://github.com/amethyst/amethyst/pull/213
[#215]: https://github.com/amethyst/amethyst/pull/215
[#217]: https://github.com/amethyst/amethyst/pull/217
[#218]: https://github.com/amethyst/amethyst/pull/218
[#219]: https://github.com/amethyst/amethyst/pull/219
[#226]: https://github.com/amethyst/amethyst/pull/226
[#228]: https://github.com/amethyst/amethyst/pull/228
[#227]: https://github.com/amethyst/amethyst/pull/227
[tp]: https://github.com/glennw/thread_profiler

## [0.4.2] - 2017-03-07

### Added

- Allow loading configuration files directly from strings.
- Add `#[derive(Default)]` for some types in ECS module.
- Add Ilya Bogdanov, Konstantin Zverev, and Scott Corbeil to `AUTHORS.md`.

### Changed

- Implement some clippy suggestions.
- Use `FnvHasher` instead of Rust's default SipHash implementation for better
  performance.

### Fixed

- Correct the quick example given in `README.md`.
- Replace constant paddle width with actual value in Pong example.
- Minor fix of line numbers in link in `CONTRIBUTING.md`.
- Add backticks around word in doc comment within `input.rs`.
- Match `Stopwatch` behavior to API documentation.
- Fix AppVeyor build failures due to `timing.rs` test failure.

## [0.4.1] - 2017-02-10

### Added

- Make `CONTRIBUTING.md` have teeth by enabling `#[deny(missing_docs)]`.
- Add lots of shiny new API documentation.
- Convert `amethyst` crate into a workspace.
- Add Travis and Appveyor badges to Cargo manifests.

### Changed

- Bump `amethyst` to version 0.4.1, `amethyst_renderer` to 0.4.1, and
  `amethyst_config` to 0.2.1.
- Temporarily disable `cargo fmt` checking in Travis due to panics.
- Update to `dds` 0.4.
- Update to `gfx` 0.14, fix breaking changes relating to shaders, PSO, and
  module layout changes.
- Update to `gfx_device_gl` 0.13.
- Update to `gfx_window_glutin` 0.14.
- Update to `glutin` 0.7.
- Improve quality of existing doc comments.
- Implement `Deref` and `DerefMut` into `glutin::Event` for `WindowEvent`.
- Re-export contents of `engine` to top-level and make module private.
- Shorten certain variable names to help combat rightward drift.
- Update `.travis.yml` and `appveyor.yml` to use `cargo test --all` instead of
  specifying explicit crates.
- Rename `06_assets` to `05_assets`.
- Make Git line endings consistent for source and config files throughout the
  repo.
- Process entire codebase through `cargo fmt`.
- Improve wording and formatting in `CONTRIBUTING.md` and in `README.md`.

### Removed

- Delete `rustfmt.toml` from `amethyst_renderer`.
- Delete outdated example from `amethyst_renderer`.
- Delete redundant `extern crate` directives outside of `lib.rs`.

## [0.4.0] - 2017-02-07

### Added

- Add transform system, transform components, light components, `specs`
  resources (camera, input handler, game time counter, screen dimensions, event
  handling).
- Make mesh primitives with [genmesh][gm].
- Add basic asset management.
  - Add support for Wavefront OBJ assets with [wavefront_obj][wo], and
    texture loading with [imagefmt][if].
  - Add support for DirectDraw surfaces (.dds files).
- Moar examples! Oh, and we have a [basic pong game][pg] too.
- Fix several `unused_variables` and `unused_mut` warnings.
- Add gitattributes to prevent line-ending conversion for binary files.
- Add lots of API documentation.

[gm]: https://github.com/gfx-rs/genmesh
[wo]: https://github.com/PistonDevelopers/wavefront_obj
[if]: https://github.com/lgvz/imagefmt
[pg]: examples/pong/

### Changed

- Relicense under the terms of both MIT/Apache-2.0.
- Revamp `amethyst_renderer`
  - Graphics backend chosen at compile time using features.
  - Add specular lighting, switching propagation -> attenuation.
- Update instructions for generating a new project using Cargo templates.
- Scale number of `specs` threads according to system core count.
- Improve Travis CI build speeds.
- Rewrite `Stopwatch` to be an enum.
- Update contribution guidelines and change log.
- Update book to reflect new API changes.
- Update dependency versions.

### Removed

- Remove `amethyst_ecs` crate in favor of using `specs` directly.
- Remove `amethyst_context` and refactor to greatly improve performance.
- Remove unused lights from included forward and deferred renderer pipelines.
- Remove dependency on `time` crate.

## [0.3.1] - 2016-09-07

### Fixed

- Fixed broken API reference link in `README.md`.
- amethyst.rs book: link to API reference broken (issue [#86]).
- Master branch no longer builds on beta/nightly Rust (issue [#94]).

[#86]: https://github.com/amethyst/amethyst/issues/86
[#94]: https://github.com/amethyst/amethyst/issues/94

## 0.3.0 - 2016-03-31

### Added

- Initial version of `amethyst_ecs` crate (issue [#37]).
- Add Gitter webhooks support to Travis (issue [#27]).

### Changed

- Update `amethyst_renderer` crate slightly (issue [#37]).
- Remove `publish.sh` script since website repo handles docs now (issue [#27]).
- Updated contribution guidelines on submitting code (issue [#37]).

### Fixed

- Update broken links for website, wiki, chat, and blog (issue [#27]).

[#27]: https://github.com/amethyst/amethyst/issues/27
[#37]: https://github.com/amethyst/amethyst/issues/37

## 0.2.1 (2016-01-27)

### Changed

- Add keywords to sub-crates.
- Remove reference to missing README file from `amethyst_engine`

## 0.2.0 (2016-01-27) [YANKED]

### Added

- Pass slice references to functions instead of `&Vec<T>`.
- Add state machine unit tests (issue [#9], pull request [#15])

### Changed

- Mention nightly Rust in "Hello World" tutorial (issue [#11], pull request
  [#12])
- Split amethyst` into separate sub-crates (issue [#13], pull request [#14])
- Update example to reflect API changes
- Depend on gfx-rs to reduce workload and foster cooperation, removed old
  renderer backend code

[#9]: https://github.com/amethyst/amethyst/issues/9
[#11]: https://github.com/amethyst/amethyst/issues/11
[#12]: https://github.com/amethyst/amethyst/issues/12
[#13]: https://github.com/amethyst/amethyst/issues/13
[#14]: https://github.com/amethyst/amethyst/issues/14
[#15]: https://github.com/amethyst/amethyst/issues/15

## 0.1.4 - 2016-01-10

### Added

- Stabilize state machine API (pull request [#6]).
  - Implement pushdown automaton state machine.
  - Implement state transitions.

### Changed

- Remove standardized `State` constructor (pull request [#6]).
- Update book and doc comments.

[#6]: https://github.com/amethyst/amethyst/issues/6

### Fixed

- Fix unreachable shutdown statement bug (issue [#5]).

[#5]: https://github.com/amethyst/amethyst/issues/5

## 0.1.3 - 2016-01-09

### Changed

- Clean up use statements.
- Renderer design progress (issue [#7]).
  - Split `ir.rs` and `frontend.rs` into separate files.
  - Frontend
    - Objects and Lights (enums) are now structs impl'ing `Renderable` trait.
    - `Frame` is a container of `Renderable` trait objects.
    - Start compiling library of common objects and light types.
  - Intermediate Representation
    - Move GPU state modeling out of Backend and into IR.
    - CommandBuffers are now directly sortable.
    - CommandQueue now takes in CommandBuffers directly
  - Backend
    - Consolidate traits into one short file.

[#7]: https://github.com/amethyst/amethyst/issues/7

## 0.1.1 - 2016-01-06

### Added

- Add `Frame::with_data` constructor to renderer.

### Changed

- Hide engine submodule, reexport desired contents as public.
- Updated hello_world.rs to new API.
- Significantly expanded Amethyst book and doc comments.

## 0.1.0 - 2016-01-03

- Initial release

[unreleased]: https://github.com/amethyst/amethyst/compare/v0.13.2...HEAD
[0.13.1]: https://github.com/amethyst/amethyst/compare/v0.13.1...v0.13.2
[0.13.1]: https://github.com/amethyst/amethyst/compare/v0.13.0...v0.13.1
[0.13.0]: https://github.com/amethyst/amethyst/compare/v0.12.0...v0.13.0
[0.12.0]: https://github.com/amethyst/amethyst/compare/v0.11.0...v0.12.0
[0.11.0]: https://github.com/amethyst/amethyst/compare/v0.10.0...v0.11.0
[0.10.0]: https://github.com/amethyst/amethyst/compare/v0.9.0...v0.10.0
[0.9.0]: https://github.com/amethyst/amethyst/compare/v0.8.0...v0.9.0
[0.8.0]: https://github.com/amethyst/amethyst/compare/v0.7.0...v0.8.0
[0.7.0]: https://github.com/amethyst/amethyst/compare/v0.5.1...v0.7.0
[0.5.1]: https://github.com/amethyst/amethyst/compare/v0.5.0...v0.5.1
[0.5.0]: https://github.com/amethyst/amethyst/compare/v0.4.3...v0.5.0
[0.4.3]: https://github.com/amethyst/amethyst/compare/v0.4.2...v0.4.3
[0.4.2]: https://github.com/amethyst/amethyst/compare/v0.4.1...v0.4.2
[0.4.1]: https://github.com/amethyst/amethyst/compare/v0.4...v0.4.1
[0.4.0]: https://github.com/amethyst/amethyst/compare/v0.3.1...v0.4
[0.3.1]: https://github.com/amethyst/amethyst/compare/v0.3...v0.3.1<|MERGE_RESOLUTION|>--- conflicted
+++ resolved
@@ -20,14 +20,9 @@
 
 - Use a premultiplied view_proj matrix in vertex shaders. ([#1964])
 - amethyst_network completely rewritten to provide a new baseline with which to build. ([#1917])
-<<<<<<< HEAD
-- Cleaned up tiles example. Added rotation and translation tests, fixed raycast debug box. Added default zoom to PROJECT
-  perspective projection since no one knew to zoom out. ([#1974])
-- ScreenDimensions now consistently reports window size in physical pixels. ([#1988])
-=======
 - Cleaned up tiles example. Added rotation and translation tests, fixed raycast debug box. Added default zoom to `PROJECT` perspective projection since no one knew to zoom out. ([#1974])
 - `AmethystApplication::with_fn` constraint relaxed from `Fn` to `FnOnce`. ([#1983])
->>>>>>> 03cac16f
+- ScreenDimensions now consistently reports window size in physical pixels. ([#1988])
 
 ### Deprecated
 
