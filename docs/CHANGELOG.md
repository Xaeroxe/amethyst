--- conflicted
+++ resolved
@@ -58,11 +58,8 @@
 - Run `System::setup` for pausable systems' delegate. ([#2029])
 - Fixed an incorrect dimensions being used in Tile Encoders, causing bad lookups in assymetric maps in any Z-level besides 0 ([#2017])
 - Fix encoders dimensional cases and optimize storage space ([#2059])
-<<<<<<< HEAD
 - Fixed off by one issue in to_tile function ([#2103])
-=======
 - Fix dragging UI widgets that have ScaleMode::Percent ([#2111])
->>>>>>> 1ef6b1a6
 
 ### Security
 
@@ -95,12 +92,8 @@
 [#2080]: https://github.com/amethyst/amethyst/pull/2080
 [#2057]: https://github.com/amethyst/amethyst/issues/2057
 [#2099]: https://github.com/amethyst/amethyst/issues/2099
-<<<<<<< HEAD
 [#2103]: https://github.com/amethyst/amethyst/pull/2103
-=======
 [#2111]: https://github.com/amethyst/amethyst/pull/2111
-
->>>>>>> 1ef6b1a6
 
 ## [0.13.3] - 2019-10-4
 
