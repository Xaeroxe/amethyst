--- conflicted
+++ resolved
@@ -63,11 +63,8 @@
 pub extern crate amethyst_controls as controls;
 pub extern crate amethyst_core as core;
 pub extern crate amethyst_input as input;
-<<<<<<< HEAD
 pub extern crate amethyst_network as network;
-=======
 pub extern crate amethyst_locale as locale;
->>>>>>> 9905bc93
 pub extern crate amethyst_renderer as renderer;
 pub extern crate amethyst_ui as ui;
 pub extern crate amethyst_utils as utils;
