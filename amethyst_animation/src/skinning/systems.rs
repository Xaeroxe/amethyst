--- conflicted
+++ resolved
@@ -1,13 +1,8 @@
 use amethyst_core::{
-    alga::general::SubsetOf,
     ecs::prelude::{
         BitSet, ComponentEvent, Join, ReadStorage, ReaderId, Resources, System, WriteStorage,
     },
-<<<<<<< HEAD
-    math::{convert, Matrix4, RealField},
-=======
     math::{convert, Matrix4},
->>>>>>> edebc4a2
     Transform,
 };
 use amethyst_rendy::skinning::JointTransforms;
@@ -27,11 +22,7 @@
     updated_id: Option<ReaderId<ComponentEvent>>,
 }
 
-<<<<<<< HEAD
-impl<N: RealField + SubsetOf<f32>> VertexSkinningSystem<N> {
-=======
 impl VertexSkinningSystem {
->>>>>>> edebc4a2
     /// Creates a new `VertexSkinningSystem`
     pub fn new() -> Self {
         Self {
@@ -42,19 +33,11 @@
     }
 }
 
-<<<<<<< HEAD
-impl<'a, N: RealField + SubsetOf<f32>> System<'a> for VertexSkinningSystem<N> {
-    type SystemData = (
-        ReadStorage<'a, Joint>,
-        ReadStorage<'a, Transform<N>>,
-        WriteStorage<'a, Skin<N>>,
-=======
 impl<'a> System<'a> for VertexSkinningSystem {
     type SystemData = (
         ReadStorage<'a, Joint>,
         ReadStorage<'a, Transform>,
         WriteStorage<'a, Skin>,
->>>>>>> edebc4a2
         WriteStorage<'a, JointTransforms>,
     );
 
@@ -114,13 +97,7 @@
                     matrix
                         .matrices
                         .extend(skin.joint_matrices.iter().map(|joint_matrix| {
-<<<<<<< HEAD
-                            convert::<Matrix4<N>, Matrix4<f32>>(global_inverse * joint_matrix)
-=======
-                            Into::<[[f32; 4]; 4]>::into(convert::<_, Matrix4<f32>>(
-                                global_inverse * joint_matrix,
-                            ))
->>>>>>> edebc4a2
+                            convert::<_, Matrix4<f32>>(global_inverse * joint_matrix)
                         }));
                 }
             }
@@ -135,13 +112,7 @@
                     joint_transform
                         .matrices
                         .extend(skin.joint_matrices.iter().map(|joint_matrix| {
-<<<<<<< HEAD
-                            convert::<Matrix4<N>, Matrix4<f32>>(global_inverse * joint_matrix)
-=======
-                            Into::<[[f32; 4]; 4]>::into(convert::<_, Matrix4<f32>>(
-                                global_inverse * joint_matrix,
-                            ))
->>>>>>> edebc4a2
+                            convert::<_, Matrix4<f32>>(global_inverse * joint_matrix)
                         }));
                 } else {
                     error!(
